"""Support for Roborock binary sensors."""
from __future__ import annotations

import logging
from collections.abc import Callable
from dataclasses import dataclass

from homeassistant.components.binary_sensor import (
    BinarySensorDeviceClass,
    BinarySensorEntity,
    BinarySensorEntityDescription,
)
from homeassistant.config_entries import ConfigEntry
from homeassistant.core import HomeAssistant, callback
from homeassistant.helpers.entity import EntityCategory
from homeassistant.helpers.entity_platform import AddEntitiesCallback
from homeassistant.util import slugify

from . import RoborockDataUpdateCoordinator
from .api.containers import StatusField
from .api.typing import RoborockDeviceInfo, RoborockDevicePropField
from .const import (
    DOMAIN,
    MODELS_VACUUM_WITH_MOP,
    MODELS_VACUUM_WITH_SEPARATE_MOP,
)
from .device import RoborockCoordinatedEntity

_LOGGER = logging.getLogger(__name__)

ATTR_MOP_ATTACHED = "is_water_box_carriage_attached"
ATTR_WATER_BOX_ATTACHED = "is_water_box_attached"
ATTR_WATER_SHORTAGE = "is_water_shortage"


@dataclass
class RoborockBinarySensorDescription(BinarySensorEntityDescription):
    """A class that describes binary sensor entities."""
    value: Callable = None
    parent_key: str = None


VACUUM_SENSORS = {

    ATTR_MOP_ATTACHED: RoborockBinarySensorDescription(
        key=StatusField.WATER_BOX_STATUS,
        name="Mop attached",
        icon="mdi:square-rounded",
        parent_key=RoborockDevicePropField.STATUS,
        entity_registry_enabled_default=True,
        device_class=BinarySensorDeviceClass.CONNECTIVITY,
        entity_category=EntityCategory.DIAGNOSTIC
    ),
    ATTR_WATER_BOX_ATTACHED: RoborockBinarySensorDescription(
        key=StatusField.WATER_BOX_STATUS,
        name="Water box attached",
        icon="mdi:water",
        parent_key=RoborockDevicePropField.STATUS,
        entity_registry_enabled_default=True,
        device_class=BinarySensorDeviceClass.CONNECTIVITY,
        entity_category=EntityCategory.DIAGNOSTIC
    ),
    ATTR_WATER_SHORTAGE: RoborockBinarySensorDescription(
        key=StatusField.WATER_SHORTAGE_STATUS,
        name="Water shortage",
        icon="mdi:water",
        parent_key=RoborockDevicePropField.STATUS,
        entity_registry_enabled_default=True,
        device_class=BinarySensorDeviceClass.PROBLEM,
        entity_category=EntityCategory.DIAGNOSTIC
    ),
}

VACUUM_SENSORS_SEPARATE_MOP = {
    **VACUUM_SENSORS,
    ATTR_MOP_ATTACHED: RoborockBinarySensorDescription(
        key=StatusField.WATER_BOX_CARRIAGE_STATUS,
        name="Mop attached",
        icon="mdi:square-rounded",
        parent_key=RoborockDevicePropField.STATUS,
        entity_registry_enabled_default=True,
        device_class=BinarySensorDeviceClass.CONNECTIVITY,
        entity_category=EntityCategory.DIAGNOSTIC
    ),
}


async def async_setup_entry(
        hass: HomeAssistant,
        config_entry: ConfigEntry,
        async_add_entities: AddEntitiesCallback,
) -> None:
    """Only vacuums with mop should have binary sensor registered."""
    entities = []
    coordinator: RoborockDataUpdateCoordinator = hass.data[DOMAIN][config_entry.entry_id]

    for device_id, device_info in coordinator.api.device_map.items():
        model = device_info.product.model
        if model not in MODELS_VACUUM_WITH_MOP:
            return

        sensors = VACUUM_SENSORS
        if model in MODELS_VACUUM_WITH_SEPARATE_MOP:
            sensors = VACUUM_SENSORS_SEPARATE_MOP
        unique_id = slugify(device_id)
        for sensor, description in sensors.items():
            parent_key_data = getattr(coordinator.data.get(device_id), description.parent_key)
            if not parent_key_data:
                _LOGGER.debug(
                    "It seems the %s does not support the %s as the initial value is None",
<<<<<<< HEAD
                    device_info.product.model, description.key)
=======
                    device_info.product.model,
                    description.key,
                )
>>>>>>> 1565975e
                continue
            entities.append(
                RoborockBinarySensor(
                    f"{sensor}_{unique_id}",
                    device_info,
                    coordinator,
                    description,
                )
            )

    async_add_entities(entities)


class RoborockBinarySensor(RoborockCoordinatedEntity, BinarySensorEntity):
    """Representation of a Roborock binary sensor."""

    entity_description: RoborockBinarySensorDescription

    def __init__(self, unique_id: str, device_info: RoborockDeviceInfo, coordinator: RoborockDataUpdateCoordinator,
                 description: RoborockBinarySensorDescription):
        """Initialize the entity."""
        BinarySensorEntity.__init__(self)
        RoborockCoordinatedEntity.__init__(self, device_info, coordinator, unique_id)
        self.entity_description = description
        self._attr_entity_registry_enabled_default = (
            description.entity_registry_enabled_default
        )
        self._attr_is_on = self._determine_native_value()

    @callback
    def _handle_coordinator_update(self) -> None:
        native_value = self._determine_native_value()
        if native_value:
            self._attr_is_on = native_value
            super()._handle_coordinator_update()

    def _determine_native_value(self):
        """Determine native value."""
        data = self.coordinator.data.get(self._device_id)
        if not data:
            return
        if self.entity_description.parent_key:
            data = getattr(data, self.entity_description.parent_key)
            if not data:
                return

        native_value = getattr(data, self.entity_description.key)
        if native_value and self.entity_description.value:
            return self.entity_description.value(native_value)

        return native_value<|MERGE_RESOLUTION|>--- conflicted
+++ resolved
@@ -108,13 +108,9 @@
             if not parent_key_data:
                 _LOGGER.debug(
                     "It seems the %s does not support the %s as the initial value is None",
-<<<<<<< HEAD
-                    device_info.product.model, description.key)
-=======
                     device_info.product.model,
                     description.key,
                 )
->>>>>>> 1565975e
                 continue
             entities.append(
                 RoborockBinarySensor(
