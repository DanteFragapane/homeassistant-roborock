--- conflicted
+++ resolved
@@ -112,7 +112,6 @@
           "vertical_bumper_pressed": "Ammortizzatore verticale schiacciato. Spostare il robot e riprovare.",
           "dock_locator_error": "Errore individuazione base. Pulire e riprovare.",
           "return_to_dock_fail": "Impossibile ritornare alla base. Sgomberare il raggio di manovra intorno alla base e riprovare.",
-<<<<<<< HEAD
           "nogo_zone_detected": "Rilevata zona viatata o muro invisibile. Spostare il robot",
           "vibrarise_jammed": "Sistema VibraRise inceppato. Controllare ostruzioni.",
           "robot_on_carpet": "Il robot si trova su un tappeto. Spostare il robot sul pavimento e riprovare.",
@@ -120,15 +119,6 @@
           "invisible_wall_detected": "Zona vietata o muro invisibile rilevato. Spostare il robot in un altra area.",
           "cannot_cross_carpet": "Impossibile attraversare il tappeto. Spostare il robot oltre il tappeto e riprovare.",
           "internal_error": "Errore interno. Effettuare il reset del robot."
-=======
-          "nogo_zone_detected": "Sistema VibraRise inceppato. Controllare ostruzioni.",
-          "vibrarise_jammed": "Il robot si trova su un tappeto. Spostare il robot sul pavimento e riprovare.",
-          "robot_on_carpet": "Filtro intasato o bagnato. Pulire, asciugare e riprovare.",
-          "filter_blocked": "Zona vietata o muro invisibile rilevato. Spostare il robot in un altra area.",
-          "invisible_wall_detected": "Impossibile attraversare il tappeto. Spostare il robot oltre il tappeto e riprovare.",
-          "cannot_cross_carpet": "Errore interno. Effettuare il reset del robot.",
-          "internal_error": "Errore interno. Ripristina il robot."
->>>>>>> d6f46d18
         }
       },
       "dnd_start": {
