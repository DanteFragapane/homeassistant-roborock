{
  "config": {
    "step": {
      "user": {
        "description": "Selecione um método de autenticação",
        "menu_options": {
          "code": "Login com codigo de autenticação por email",
          "password": "Login com senha"
        }
      },
      "email": {
        "description": "Suas credenciais do app",
        "data": {
          "username": "Email"
        }
      },
      "code": {
        "description": "Digite o codigo de verificação enviado para o seu email",
        "data": {
          "code": "Codigo de verificação"
        }
      },
      "password": {
        "description": "Digite sua senha",
        "data": {
          "password": "Senha"
        }
      }
    },
    "error": {
      "no_device": "Nenhum dispositivo encontrado na sua conta Roborock",
      "auth": "Falha no login. Verifique suas credenciais"
    },
    "abort": {
      "already_configured": "Conta já configurada",
      "already_in_progress": "Conta já esta sendo configurada"
    }
  },
  "options": {
    "step": {
      "user": {
        "description": "Selecione uma plataforma para configurar",
        "menu_options": {
          "vacuum": "Vacuum",
          "camera": "Camera",
          "roborock": "Roborock"
        }
      },
      "camera": {
        "description": "Opções de camera",
        "data": {
          "map_transformation.scale": "Escala do mapa",
          "map_transformation.rotate": "Rotação do mapa",
          "map_transformation.trim.left": "Guarnição esquerda do mapa",
          "map_transformation.trim.right": "Guarnição direita do mapa",
          "map_transformation.trim.top": "Guarnição superior do mapa",
          "map_transformation.trim.bottom": "Guarnição inferior do mapa"
        }
      },
      "vacuum": {
        "description": "Opções do aspirador",
        "data": {
          "include_shared": "Incluir dispositivos compartilhados"
        }
      },
      "roborock": {
        "description": "Configurações gerais",
        "data": {
          "local": "Beta: usar integração local"
        }
      }
    }
  },
  "entity": {
    "sensor": {
      "roborock_vacuum_error": {
        "state": {
          "none": "Nenhum",
          "lidar_blocked": "Torre LiDAR ou laser bloqueado. Verifique se há obstrução e tente novamente.",
          "bumper_stuck": "Pára-choques preso. Limpe-o e bata levemente para soltá-lo.",
          "wheels_suspended": "Rodas suspensas. Mova o robô e reinicie.",
          "cliff_sensor_error": "Erro do sensor de queda. Limpe os sensores de queda, afaste o robô de quedas e reinicie.",
          "main_brush_jammed": "Escova principal encravada. Limpe a escova principal e os rolamentos.",
          "side_brush_jammed": "Escova lateral encravada. Remova e limpe a escova lateral.",
          "wheels_jammed": "Rodas emperradas. Mova o robô e reinicie.",
          "robot_trapped": "Robô preso. Remova os obstáculos ao redor do robô.",
          "no_dustbin": "Sem caixote do lixo. Instale a lixeira e o filtro.",
          "low_battery": "Bateria Fraca. Recarregue e tente novamente.",
          "charging_error": "Erro de carregamento. Limpe os contatos de carregamento e tente novamente.",
          "battery_error": "Erro de bateria.",
          "wall_sensor_dirty": "Sensor de parede sujo. Limpe o sensor de parede.",
          "robot_tilted": "Robô inclinado. Mova-o para o nível do solo e reinicie.",
          "side_brush_error": "Erro da escova lateral. Reiniciar robô.",
          "fan_error": "Erro do ventilador. Reiniciar robô.",
          "vertical_bumper_pressed": "Amortecedor vertical pressionado. Mova o robô e tente novamente.",
          "dock_locator_error": "Erro no localizador de docas. Limpe e tente novamente.",
          "return_to_dock_fail": "Não foi possível retornar a base. Limpe o sinalizador de localização da base e tente novamente.",
          "nogo_zone_detected": "Zona interdita ou parede invisivel detectada. Mover o robô.",
          "vibrarise_jammed": "Sistema VibraRise emperrado. Verifique se há obstruções.",
          "robot_on_carpet": "Robô no tapete. Mova o robô para o chão e tente novamente.",
          "filter_blocked": "Filtro bloqueado ou molhado. Limpe, seque e tente novamente.",
          "invisible_wall_detected": "Zona proibida ou parede invisível detectada. Mova o robô desta área.",
          "cannot_cross_carpet": "Não pode cruzar carpete. Mova o robô pelo carpete e reinicie.",
          "internal_error": "Erro interno. Reinicialize o robô."
        }
      },
      "dnd_start": {
        "name": "Inicio não perturbe"
      },
      "dnd_end": {
        "name": "Fim nãop perturbe"
      },
      "last_clean_start": {
        "name": "Inicio última limpeza"
      },
      "last_clean_end": {
        "name": "Fim última limpeza"
      },
      "last_clean_duration": {
        "name": "Duração última limpeza"
      },
      "last_clean_area": {
        "name": "Are última limpeza"
      },
      "current_error": {
        "name": "Erro atual"
      },
      "current_clean_duration": {
        "name": "Duração limpeza atual"
      },
      "current_clean_area": {
        "name": "Area limpeza atual"
      },
      "total_duration": {
        "name": "Duração total"
      },
      "total_clean_area": {
        "name": "Area total limpeza"
      },
      "total_clean_count": {
        "name": "Contagem total limpezas"
      },
      "total_dust_collection_count": {
        "name": "Contatagem total coleta de poeira"
      },
      "main_brush_left": {
        "name": "Restante escova principal"
      },
      "side_brush_left": {
        "name": "Restante escova lateiral"
      },
      "filter_left": {
        "name": "Restante filtro"
      },
      "sensor_dirty_left": {
<<<<<<< HEAD
        "name": "Sensor dirty left"
      },
      "dock_status": {
        "name": "Dock status"
      },
      "dock_washing_mode": {
        "name": "Dock washing mode"
      },
      "dock_dust_collection_mode": {
        "name": "Dock dust collection mode"
      },
      "dock_mop_wash_mode_interval": {
        "name": "Dock mop wash mode interval"
=======
        "name": "Restante sensor poeira"
>>>>>>> deafbd26
      }
    },
    "binary_sensor": {
      "mop_attached_1": {
        "name": "Esfragão conectado"
      },
      "mop_attached_2": {
        "name": "Esfragão conectado"
      },
      "water_box_attached": {
        "name": "Caixa de água conectada"
      },
      "water_shortage": {
        "name": "Falta de água"
      }
    }
  }
}<|MERGE_RESOLUTION|>--- conflicted
+++ resolved
@@ -153,8 +153,7 @@
         "name": "Restante filtro"
       },
       "sensor_dirty_left": {
-<<<<<<< HEAD
-        "name": "Sensor dirty left"
+        "name": "Restante sensor poeira"
       },
       "dock_status": {
         "name": "Dock status"
@@ -167,9 +166,6 @@
       },
       "dock_mop_wash_mode_interval": {
         "name": "Dock mop wash mode interval"
-=======
-        "name": "Restante sensor poeira"
->>>>>>> deafbd26
       }
     },
     "binary_sensor": {
